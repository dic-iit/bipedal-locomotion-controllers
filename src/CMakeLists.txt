--- conflicted
+++ resolved
@@ -2,10 +2,7 @@
 # This software may be modified and distributed under the terms of the
 # GNU Lesser General Public License v2.1 or any later version.
 
-<<<<<<< HEAD
-add_subdirectory(ContactModels)
-=======
 
 add_subdirectory(YarpUtilities)
+add_subdirectory(ContactModels)
 add_subdirectory(BipedalLocomotionControllers)
->>>>>>> 9b7dcb3d
